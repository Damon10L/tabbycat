import json

from django.contrib import messages
from django.views.generic.base import TemplateView

from adjfeedback.models import AdjudicatorFeedbackQuestion
from adjfeedback.utils import expected_feedback_targets
from draw.models import Debate
from participants.models import Adjudicator
from tournaments.mixins import RoundMixin, TournamentMixin
from tournaments.models import Tournament
from tournaments.utils import get_position_name
from utils.mixins import SuperuserRequiredMixin
from venues.models import Venue, VenueGroup


class MasterSheetsListView(SuperuserRequiredMixin, RoundMixin, TemplateView):
    template_name = 'division_sheets_list.html'

    def get_context_data(self, **kwargs):
        kwargs['standings'] = VenueGroup.objects.all()
        kwargs['venue_groups'] = VenueGroup.objects.all()
        return super().get_context_data(**kwargs)


class MasterSheetsView(SuperuserRequiredMixin, RoundMixin, TemplateView):
    template_name = 'master_sheets_view.html'

    def get_context_data(self, **kwargs):
        venue_group_id = self.kwargs['venue_group_id']
        base_venue_group = VenueGroup.objects.get(id=venue_group_id)
        active_tournaments = Tournament.objects.filter(active=True)
        for tournament in list(active_tournaments):
            tournament.debates = Debate.objects.select_related(
                'division', 'division__venue_group', 'round',
                'round__tournament').filter(
                    # All Debates, with a matching round, at the same venue group name
<<<<<<< HEAD
                    round__seq=self.get_round().seq, round__tournament=tournament,
=======
                    round__seq=self.get_round().seq,
                    round__tournament=tournament,
>>>>>>> 1325b59b
                    # Hack - remove when venue groups are unified
                    division__venue_group__short_name=base_venue_group.short_name
            ).order_by('round', 'division__venue_group__short_name', 'division')

        kwargs['base_venue_group'] = base_venue_group
        kwargs['active_tournaments'] = active_tournaments
        return super().get_context_data(**kwargs)


class RoomSheetsView(SuperuserRequiredMixin, RoundMixin, TemplateView):
    template_name = 'room_sheets_view.html'

    def get_context_data(self, **kwargs):
        venue_group_id = self.kwargs['venue_group_id']
        base_venue_group = VenueGroup.objects.get(id=venue_group_id)
        venues = Venue.objects.filter(group=base_venue_group)

        for venue in venues:
            venue.debates = Debate.objects.filter(
                # All Debates, with a matching round, at the same venue group name
<<<<<<< HEAD
                round__seq=self.get_round().seq, venue=venue
=======
                round__seq=self.get_round().seq,
                venue=venue
>>>>>>> 1325b59b
            ).select_related('round__tournament').order_by('round__tournament__seq')

        kwargs['base_venue_group'] = base_venue_group
        kwargs['venues'] = venues
        return super().get_context_data(**kwargs)


class PrintFeedbackFormsView(RoundMixin, SuperuserRequiredMixin, TemplateView):

    template_name = 'feedback_list.html'

    def has_team_questions(self):
        return AdjudicatorFeedbackQuestion.objects.filter(
            tournament=self.get_round().tournament, from_team=True).exists()

    def has_adj_questions(self):
        return AdjudicatorFeedbackQuestion.objects.filter(
            tournament=self.get_round().tournament, from_adj=True).exists()

    def question_to_json(self, question):
        qdict = {
            'text': question.text,
            'seq': question.seq,
            'type': question.answer_type,
            'required': json.dumps(question.answer_type),
            'from_team': json.dumps(question.from_team),
            'from_adj': json.dumps(question.from_adj),
        }
        if question.choices:
            qdict['choice_options'] = question.choices.split(AdjudicatorFeedbackQuestion.CHOICE_SEPARATOR)
        elif question.min_value is not None and question.max_value is not None:
            qdict['choice_options'] = question.choices_for_number_scale
        return qdict

    def add_defaults(self):
        t = self.get_tournament()
        default_questions = []

        if t.pref('feedback_introduction'):
            default_scale_info = AdjudicatorFeedbackQuestion(
                text=t.pref('feedback_introduction'), seq=0,
                answer_type='comment', # Custom type just for print display
                required=True, from_team=True, from_adj=True
            )
            default_questions.append(self.question_to_json(default_scale_info))

        default_scale_question = AdjudicatorFeedbackQuestion(
            text='Overall Score', seq=0,
            answer_type=AdjudicatorFeedbackQuestion.ANSWER_TYPE_INTEGER_SCALE,
            required=True, from_team=True, from_adj=True,
            min_value=t.pref('adj_min_score'),
            max_value=t.pref('adj_max_score')
        )
        default_questions.append(self.question_to_json(default_scale_question))

        return default_questions

    def questions_json_dict(self):
        questions = self.add_defaults()
        for question in self.get_round().tournament.adj_feedback_questions:
            questions.append(self.question_to_json(question))

        return questions

    def construct_info(self, venue, source, source_p, target, target_p):
        source_n = source.name if hasattr(source, 'name') else source.short_name
        return {
            'room': "%s %s" % (venue.name if venue else "", "(" + venue.group.short_name + ")" if venue and venue.group else '', ),
            'authorInstitution': source.institution.code,
            'author': source_n, 'authorPosition': source_p,
            'target': target.name, 'targetPosition': target_p
        }

    def get_team_feedbacks(self, debate, team):
        team_paths = self.get_tournament().pref('feedback_from_teams')
        ballots = []

        if team_paths == 'orallist' and debate.adjudicators.chair:
            ballots.append(self.construct_info(debate.venue, team, "Team",
                                               debate.adjudicators.chair, ""))
        elif team_paths == 'all-adjs':
            for target in debate.debateadjudicator_set.all():
                ballots.append(self.construct_info(debate.venue, team, "Team",
                                                   target.adjudicator, ""))

        return ballots

    def get_adj_feedbacks(self, debate):
        adj_paths = self.get_tournament().pref('feedback_paths')
        ballots = []

        debateadjs = debate.debateadjudicator_set.all()
        for debateadj in debateadjs:
            sadj = debateadj.adjudicator
            spos = debate.adjudicators.get_position(sadj)
            targets = expected_feedback_targets(debateadj, feedback_paths=adj_paths, debate=debate)
            for tadj, tpos in targets:
                ballots.append(self.construct_info(debate.venue, sadj, spos, tadj, tpos))

        return ballots

    def get_context_data(self, **kwargs):
        kwargs['questions'] = self.questions_json_dict()
        kwargs['ballots'] = []

        draw = self.get_round().debate_set_with_prefetches(ordering=(
            'venue__group__name', 'venue__name'))

        message = ""
        if not self.has_team_questions():
            message += "No feedback questions have been added " + \
                       "for teams on adjudicators."
        if not self.has_adj_questions():
            message += "No feedback questions have been added " + \
                       "for adjudicators on adjudicators. "
        if message is not "":
            messages.warning(self.request, message + "Check the " +
                "documentation for information on how to add these.")

        for debate in draw:
            for team in debate.teams:
                kwargs['ballots'].extend(self.get_team_feedbacks(debate, team))

            kwargs['ballots'].extend(self.get_adj_feedbacks(debate))

        return super().get_context_data(**kwargs)


class PrintScoreSheetsView(RoundMixin, SuperuserRequiredMixin, TemplateView):

    template_name = 'scoresheet_list.html'

    def get_context_data(self, **kwargs):
        motions = self.get_round().motion_set.order_by('seq')
        tournament = self.get_tournament()

        kwargs['motions'] = [{'seq': m.seq, 'text': m.text} for m in motions]
        kwargs['positions'] = [get_position_name(tournament, "aff", "full").title(),
                               get_position_name(tournament, "neg", "full").title()]
        kwargs['ballots'] = []

        draw = self.get_round().debate_set_with_prefetches(ordering=(
            'venue__group__name', 'venue__name',))
        show_emoji = tournament.pref('show_emoji')

        for debate in draw:
            if debate.venue:
                room = debate.venue.name
                if debate.venue.group:
                    room += " (" + debate.venue.group.short_name + ")"
            else:
                room = ''

            debate_info = {
                'room': room,
                'aff': debate.aff_team.short_name,
                'affEmoji': debate.aff_team.emoji if debate.aff_team.emoji and show_emoji else '',
                'affSpeakers': [s.name for s in debate.aff_team.speakers],
                'neg': debate.neg_team.short_name,
                'negEmoji': debate.neg_team.emoji if debate.neg_team.emoji and show_emoji else '',
                'negSpeakers': [s.name for s in debate.neg_team.speakers],
                'panel': []
            }
            for adj, position in debate.adjudicators.with_positions():
                debate_info['panel'].append({
                    'name': adj.name,
                    'institution': adj.institution.code,
                    'position': position
                })

            if len(debate_info['panel']) is 0:
                ballot_data = {
                    'author': "_______________________________________________",
                    'authorInstitution': "",
                    'authorPosition': "",
                }
                ballot_data.update(debate_info)  # Extend with debateInfo keys
                kwargs['ballots'].append(ballot_data)
            else:
                for adj in (a for a in debate_info['panel'] if a['position'] != "t"):
                    ballot_data = {
                        'author': adj['name'],
                        'authorInstitution': adj['institution'],
                        'authorPosition': adj['position'],
                    }
                    ballot_data.update(debate_info)  # Extend with debateInfo keys
                    kwargs['ballots'].append(ballot_data)

        return super().get_context_data(**kwargs)


class FeedbackURLsView(TournamentMixin, SuperuserRequiredMixin, TemplateView):

    template_name = 'feedback_url_sheets.html'

    def get_context_data(self, **kwargs):
        tournament = self.get_tournament()
        kwargs['teams'] = tournament.team_set.all().order_by('institution', 'reference')
        if not tournament.pref('share_adjs'):
            kwargs['adjs'] = tournament.adjudicator_set.all().order_by('name')
        else:
            kwargs['adjs'] = Adjudicator.objects.all().order_by('name')
        kwargs['exists'] = tournament.adjudicator_set.filter(url_key__isnull=False).exists() or \
            tournament.team_set.filter(url_key__isnull=False).exists()
        kwargs['tournament_slug'] = tournament.slug
        return super().get_context_data(**kwargs)<|MERGE_RESOLUTION|>--- conflicted
+++ resolved
@@ -35,12 +35,8 @@
                 'division', 'division__venue_group', 'round',
                 'round__tournament').filter(
                     # All Debates, with a matching round, at the same venue group name
-<<<<<<< HEAD
-                    round__seq=self.get_round().seq, round__tournament=tournament,
-=======
                     round__seq=self.get_round().seq,
                     round__tournament=tournament,
->>>>>>> 1325b59b
                     # Hack - remove when venue groups are unified
                     division__venue_group__short_name=base_venue_group.short_name
             ).order_by('round', 'division__venue_group__short_name', 'division')
@@ -61,12 +57,7 @@
         for venue in venues:
             venue.debates = Debate.objects.filter(
                 # All Debates, with a matching round, at the same venue group name
-<<<<<<< HEAD
                 round__seq=self.get_round().seq, venue=venue
-=======
-                round__seq=self.get_round().seq,
-                venue=venue
->>>>>>> 1325b59b
             ).select_related('round__tournament').order_by('round__tournament__seq')
 
         kwargs['base_venue_group'] = base_venue_group
