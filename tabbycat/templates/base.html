--- conflicted
+++ resolved
@@ -74,10 +74,6 @@
               {% if messages %}
                 {% for message in messages %}
                   <div class="alert {% if message.tags %}alert-{{ message.tags }}{% endif %} updated">
-<<<<<<< HEAD
-                    <button type="button" class="close" data-dismiss="alert">&times;</button>
-=======
->>>>>>> e0060f11
                     {{ message }}
                   </div>
                 {% endfor %}
