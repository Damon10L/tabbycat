{% extends "base.html" %}
{% load static %}
{% load debate_tags %}

{% block head-title %}<span class="emoji">👂</span>Bulk Add Adjudicators{% endblock %}
{% block page-title %}👂 Bulk Add Adjudicators{% endblock %}

{% block content %}

<<<<<<< HEAD
{% if institutions.count == 0 %}
=======
<div class="alert alert-info">
  <p>Specify the number of new adjudicators to add per institution.
  In the next step you can specify their names and ratings</p>
</div>
>>>>>>> e0060f11

  <div class="alert alert-warning" role="alert">
    You need to add institutions before adding adjudicators.
  </div>

{% else %}

  <div class="alert alert-info" id="">
    <p>Specify the number of new adjudicators to add per institution.
    In the next step you can specify their names and ratings</p>
  </div>

  <form action="{% tournament_url edit_adjudicators %}" method="POST">

    <div class="panel panel-default">
      <ul class="list-group">

        {% for institution in institutions %}
          <li class="list-group-item">
            <div class="row">
              <div class="col-sm-2">
                <input type="number" class="form-control" name="{{ institution.id }}"
                       id="" placeholder="0" min="0">
              </div>
              <label class="col-sm-10">
                {{ institution }} ({{ institution.code }})
              </label>
            </div>
          </li>
        {% endfor %}

        <li class="list-group-item">
          <button type="submit" class="btn btn-primary btn-block">
            Submit Adjudicators List
          </button>
        </li>

      </ul>
    </div>

  </form>

{% endif %}

{% endblock content %}<|MERGE_RESOLUTION|>--- conflicted
+++ resolved
@@ -7,14 +7,12 @@
 
 {% block content %}
 
-<<<<<<< HEAD
-{% if institutions.count == 0 %}
-=======
 <div class="alert alert-info">
   <p>Specify the number of new adjudicators to add per institution.
   In the next step you can specify their names and ratings</p>
 </div>
->>>>>>> e0060f11
+
+{% if institutions.count == 0 %}
 
   <div class="alert alert-warning" role="alert">
     You need to add institutions before adding adjudicators.
