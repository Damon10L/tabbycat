--- conflicted
+++ resolved
@@ -7,15 +7,10 @@
 from django.views.generic.base import TemplateView, View
 
 from adjallocation.models import DebateAdjudicator
-<<<<<<< HEAD
 from tournaments.mixins import PublicTournamentPageMixin, TournamentMixin
 from utils.mixins import CacheMixin, HeadlessTemplateView, SingleObjectByRandomisedUrlMixin, \
         SuperuserRequiredMixin, SingleObjectFromTournamentMixin, VueTableMixin
-=======
-from tournaments.mixins import PublicTournamentPageMixin
-from utils.mixins import CacheMixin, HeadlessTemplateView, SingleObjectByRandomisedUrlMixin, SingleObjectFromTournamentMixin, VueTableMixin
 from utils.tables import TabbycatTableBuilder
->>>>>>> 3fc0cdb9
 
 from .models import Adjudicator, Institution, Speaker, Team
 
@@ -44,20 +39,9 @@
     def get_tables(self):
         t = self.get_tournament()
 
-<<<<<<< HEAD
-        adjs_data = []
         adjudicators = t.adjudicator_set.select_related('institution')
-        for adjudicator in adjudicators:
-            ddict = self.adj_cells(adjudicator, t)
-            adjs_data.append(ddict)
-
-        kwargs["table_a_title"] = "Adjudicators"
-        kwargs["tableDataA"] = json.dumps(adjs_data)
-=======
-        adjudicators = Adjudicator.objects.filter(tournament=t).select_related('institution')
         adjs_table = TabbycatTableBuilder(view=self, title="Adjudicators", sort_key="Name")
         adjs_table.add_adjudicator_columns(adjudicators)
->>>>>>> 3fc0cdb9
 
         speakers = Speaker.objects.filter(team__tournament=t).select_related('team', 'team__institution')
         speakers_table = TabbycatTableBuilder(view=self, title="Speakers", sort_key="Name")
@@ -73,35 +57,24 @@
 
 class ParticipantsListView(SuperuserRequiredMixin, TournamentMixin, VueTableMixin, TemplateView):
 
-    template_name = 'base_double_vue_table.html'
     page_title = 'Team and Adjudicator Summary Pages'
     page_emoji = '🌸'
-    sort_key = 'Name'
 
-    def get_context_data(self, **kwargs):
+    def get_tables(self):
         t = self.get_tournament()
 
-        adjs_data = []
         adjudicators = t.adjudicator_set.select_related('institution')
-        for adj in adjudicators:
-            ddict = self.adj_cells(adj, t)
-            adjs_data.append(ddict)
+        adjs_table = TabbycatTableBuilder(view=self, title="Adjudicators", sort_key="Name")
+        adjs_table.add_adjudicator_columns(adjudicators)
 
-        kwargs["table_a_title"] = "Adjudicators"
-        kwargs["tableDataA"] = json.dumps(adjs_data)
+        teams = t.team_set.select_related('institution')
+        teams_table = TabbycatTableBuilder(view=self, title="Teams", sort_key="Name")
+        teams_table.add_team_columns(teams, key="Name")
 
-        teams_data = []
-        teams = t.team_set.select_related('institution')
-        for team in teams:
-            ddict = self.team_cells(team, t, key='Name')
-            teams_data.append(ddict)
+        return [adjs_table, teams_table]
 
-        kwargs["table_b_title"] = "Teams"
-        kwargs["tableDataB"] = json.dumps(teams_data)
 
-        return super().get_context_data(**kwargs)
-
-class BaseSummaryView(SingleObjectFromTournamentMixin, VueTableMixin, TemplateView):
+class BaseSummaryView(SingleObjectFromTournamentMixin, TemplateView):
 
     def get(self, request, *args, **kwargs):
         self.object = self.get_object()
