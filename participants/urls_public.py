from django.conf.urls import *

from . import views

urlpatterns = [
<<<<<<< HEAD

    url(r'^list/$',                                         views.public_participants,              name='public_participants'),
    url(r'^team_list/(?P<team_id>\d+)/$',                   views.team_speakers,                    name='team_speakers'),
    url(r'^all_tournaments_all_teams/$',                    views.all_tournaments_all_teams,        name='all_tournaments_all_teams'),
    url(r'^all_tournaments_all_institutions/$',             views.all_tournaments_all_institutions, name='all_tournaments_all_institutions'),

    url(r'^confirm_shifts/adjudicator/h/(?P<url_key>\w+)/$',views.public_confirm_shift_key,         name='public_confirm_shift_key'),

=======
    url(r'^list/$',
        views.public_participants,
        name='public_participants'),
    url(r'^team_list/(?P<team_id>\d+)/$',
        views.team_speakers,
        name='team_speakers'),
    url(r'^all_tournaments_all_teams/$',
        views.all_tournaments_all_teams,
        name='all_tournaments_all_teams'),
    url(r'^all_tournaments_all_institutions/$',
        views.all_tournaments_all_institutions,
        name='all_tournaments_all_institutions'),
>>>>>>> 423fbf1c
]<|MERGE_RESOLUTION|>--- conflicted
+++ resolved
@@ -3,16 +3,6 @@
 from . import views
 
 urlpatterns = [
-<<<<<<< HEAD
-
-    url(r'^list/$',                                         views.public_participants,              name='public_participants'),
-    url(r'^team_list/(?P<team_id>\d+)/$',                   views.team_speakers,                    name='team_speakers'),
-    url(r'^all_tournaments_all_teams/$',                    views.all_tournaments_all_teams,        name='all_tournaments_all_teams'),
-    url(r'^all_tournaments_all_institutions/$',             views.all_tournaments_all_institutions, name='all_tournaments_all_institutions'),
-
-    url(r'^confirm_shifts/adjudicator/h/(?P<url_key>\w+)/$',views.public_confirm_shift_key,         name='public_confirm_shift_key'),
-
-=======
     url(r'^list/$',
         views.public_participants,
         name='public_participants'),
@@ -25,5 +15,4 @@
     url(r'^all_tournaments_all_institutions/$',
         views.all_tournaments_all_institutions,
         name='all_tournaments_all_institutions'),
->>>>>>> 423fbf1c
 ]