--- conflicted
+++ resolved
@@ -56,29 +56,12 @@
         return {'break_nav': True}
     elif "overview" in request.path:
         return {'overview_nav': True}
-<<<<<<< HEAD
-    elif "tab" in request.path:
-        if "team" in request.path:
-            return {'tab_team_nav': True}
-        elif "speaker" in request.path:
-            return {'tab_speaker_nav': True}
-        elif "pros" in request.path:
-            return {'tab_pros_nav': True}
-        elif "novices" in request.path:
-            return {'tab_novices_nav': True}
-        elif "replies" in request.path:
-            return {'tab_replies_nav': True}
-        elif "motions" in request.path:
-            return {'tab_motions_nav': True}
-        else:
-            return { }  # Context processors must return a dict
-    else:
-        return { }  # Context processors must return a dict
-=======
     elif "tab" and "team" in request.path:
         return {'tab_team_nav': True}
     elif "tab" and "speaker" in request.path:
         return {'tab_speaker_nav': True}
+        elif "pros" in request.path:
+            return {'tab_pros_nav': True}
     elif "tab" and "novices" in request.path:
         return {'tab_novices_nav': True}
     elif "tab" and "replies" in request.path:
@@ -86,5 +69,4 @@
     elif "tab" and "motions" in request.path:
         return {'tab_motions_nav': True}
     else:
-        return {}  # Context processors must return a dict
->>>>>>> c7fbadee
+        return {}  # Context processors must return a dict